--- conflicted
+++ resolved
@@ -116,17 +116,10 @@
 install:
 	@PATH="`getconf PATH`:$$PATH"; \
 	for SHELL in $(SHELLS); do \
-<<<<<<< HEAD
 		"$$SHELL" install.sh; \
 		[ "$$?" -eq 127 ] || break; \
 	done
 
-=======
-		"$$SHELL" instahll.sh || ERR="$$?"; \
-	        [ "$${ERR-0}" -eq 127 ] || break \
-	done; 
->>>>>>> ebfea6d6
-
 .PHONY: install-luaunit prepare-tmpdir test unit-tests behaviour-tests \
 	$(BEHAVIOUR_TESTS) $(OTHER_TESTS) unit-tests \
 	prologue manual developer-documenation docs