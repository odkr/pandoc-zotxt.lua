# Interpret Makefile according to POSIX standard.
.POSIX:


# DIRECTORIES
# ===========

TEST_BASE_DIR	:= test
TEST_DATA_DIR	:= $(TEST_BASE_DIR)/data
TEST_NORM_DIR	:= $(TEST_BASE_DIR)/norms
TEST_SCPT_DIR	:= $(TEST_BASE_DIR)/scripts
TMP_DIR		:= $(TEST_BASE_DIR)/tmp


# FILES
# =====

<<<<<<< HEAD
SCRIPT		?= $(TEST_SCPT_DIR)/debug-wrapper.lua
=======
SCRIPT		?= $(TEST_SCPT_DIR)/test-wrapper.lua
>>>>>>> 33193931


# PROGRAMMES
# ==========

MKDIR		?= mkdir
PANDOC		?= pandoc
RM		?= rm -f
SHELL		?= sh


# TARGETS
# =======

<<<<<<< HEAD
DOCS		= $(wildcard $(TEST_DATA_DIR)/*.md)
TESTS		= $(notdir $(DOCS:.md=))
=======
COMMON_DOCS	= $(wildcard $(TEST_DATA_DIR)/*.md)
COMMON_TESTS	= $(notdir $(COMMON_DOCS:.md=))
ZOTXT_DOCS	= $(wildcard $(TEST_DATA_DIR)/zotxt/*.md)
ZOTXT_TESTS	= $(notdir $(ZOTXT_DOCS:.md=))
ZOTWEB_DOCS	= $(wildcard $(TEST_DATA_DIR)/zotweb/*.md)
ZOTWEB_TESTS	= $(notdir $(ZOTWEB_DOCS:.md=))
>>>>>>> 33193931


# ZOTERO CREDENTIALS
# ==================

ZOTERO_USER_ID	= 5763466
ZOTERO_API_KEY	= MO2GHxbkLnWgCqPtpoewgwIl


# TESTS
# =====

<<<<<<< HEAD
test: tmpdir unit-tests $(TESTS)
=======
test: unit-tests $(COMMON_TESTS) $(ZOTXT_TESTS) $(ZOTWEB_TESTS)
>>>>>>> 33193931

tmpdir:
	$(MKDIR) -p "$(TMP_DIR)"
	$(RM) -r "$(TMP_DIR)"/*

unit-tests: tmpdir
	[ -e share/lua/*/luaunit.lua ] || luarocks install --tree=. luaunit
<<<<<<< HEAD
	"$(PANDOC)" --quiet --lua-filter "$(TEST_SCPT_DIR)/unit-tests.lua" \
		--from markdown --to plain -o /dev/null </dev/null

$(TESTS): tmpdir
	if "$(PANDOC)" --lua-filter "$(TEST_SCPT_DIR)/pre-v2_11.lua" \
		--from markdown --to plain /dev/null; \
	then \
		"$(PANDOC)" --lua-filter "$(SCRIPT)" --filter pandoc-citeproc \
			--verbose \
			--metadata zotero-user-id="$(ZOTERO_USER_ID)" \
			--metadata zotero-api-key="$(ZOTERO_API_KEY)" \
			--output "$(TMP_DIR)/$@.html" "$(TEST_DATA_DIR)/$@.md"; \
		cmp "$(TMP_DIR)/$@.html" "$(TEST_NORM_DIR)/pre-v2_11/$@.html"; \
	else \
		$(PANDOC) --lua-filter "$(SCRIPT)" --citeproc \
			--verbose \
			--metadata zotero-user-id="$(ZOTERO_USER_ID)" \
			--metadata zotero-api-key="$(ZOTERO_API_KEY)" \
			--output "$(TMP_DIR)/$@.html" "$(TEST_DATA_DIR)/$@.md"; \
		cmp "$(TMP_DIR)/$@.html" "$(TEST_NORM_DIR)/$@.html"; \
	fi

header:
	sh scripts/update-header.sh

%.1: %.md
	$(PANDOC) --output $@ --from markdown-smart --to man --standalone \
		--metadata $(notdir $*) --metadata section=1 \
		--metadata date="$$(date '+%B %d, %Y')" \
		$*.md
%.gz: %.1
	gzip $@

ldoc: header
	ldoc -c ldoc/config.ld .

docs: ldoc man/man1/pandoc-zotxt.lua.1.gz

.PHONY: docs header ldoc unit-tests test tmpdir $(TESTS)
=======
	"$(PANDOC)" $(PANDOC_ARGS) \
		--lua-filter "$(TEST_SCPT_DIR)/unit-tests.lua" \
		--from markdown --to plain -o /dev/null </dev/null

$(COMMON_TESTS): tmpdir
	for CONNECTOR in zotxt zotweb; do \
		if "$(PANDOC)" --lua-filter "$(TEST_SCPT_DIR)/pre-v2_11.lua" \
			--from markdown --to plain /dev/null; \
		then \
			"$(PANDOC)" $(PANDOC_ARGS) \
				--metadata zotero-connector="$$CONNECTOR" \
				--metadata zotero-user-id="$(ZOTERO_USER_ID)" \
				--metadata zotero-api-key="$(ZOTERO_API_KEY)" \
				--lua-filter "$(SCRIPT)" --filter pandoc-citeproc \
				--output "$(TMP_DIR)/$@.html" \
				"$(TEST_DATA_DIR)/$@.md"; \
			cmp "$(TMP_DIR)/$@.html" "$(TEST_NORM_DIR)/pre-v2_11/$@.html"; \
		else \
			$(PANDOC) $(PANDOC_ARGS) \
				--metadata zotero-connector="$$CONNECTOR" \
				--metadata zotero-user-id="$(ZOTERO_USER_ID)" \
				--metadata zotero-api-key="$(ZOTERO_API_KEY)" \
				--lua-filter "$(SCRIPT)" --citeproc \
				--output "$(TMP_DIR)/$@.html" \
				"$(TEST_DATA_DIR)/$@.md"; \
			cmp "$(TMP_DIR)/$@.html" "$(TEST_NORM_DIR)/$@.html"; \
		fi \
	done

$(ZOTXT_TESTS): tmpdir
	if "$(PANDOC)" --lua-filter "$(TEST_SCPT_DIR)/pre-v2_11.lua" \
		--from markdown --to plain /dev/null; \
	then \
		"$(PANDOC)" $(PANDOC_ARGS) \
			--metadata zotero-connector=zotxt \
			--lua-filter "$(SCRIPT)" --filter pandoc-citeproc \
			--output "$(TMP_DIR)/$@.html" \
			"$(TEST_DATA_DIR)/zotxt/$@.md"; \
		cmp "$(TMP_DIR)/$@.html" "$(TEST_NORM_DIR)/pre-v2_11/$@.html"; \
	else \
		$(PANDOC) $(PANDOC_ARGS) \
			--metadata zotero-connector=zotxt \
			--lua-filter "$(SCRIPT)" --citeproc \
			--output "$(TMP_DIR)/$@.html" \
			"$(TEST_DATA_DIR)/zotxt/$@.md"; \
		cmp "$(TMP_DIR)/$@.html" "$(TEST_NORM_DIR)/$@.html"; \
	fi


$(ZOTWEB_TESTS): tmpdir
	if "$(PANDOC)" --lua-filter "$(TEST_SCPT_DIR)/pre-v2_11.lua" \
		--from markdown --to plain /dev/null; \
	then \
		"$(PANDOC)" $(PANDOC_ARGS) \
			--metadata zotero-connector=zotweb \
			--metadata zotero-user-id="$(ZOTERO_USER_ID)" \
			--metadata zotero-api-key="$(ZOTERO_API_KEY)" \
			--lua-filter "$(SCRIPT)" --filter pandoc-citeproc \
			--output "$(TMP_DIR)/$@.html" \
			"$(TEST_DATA_DIR)/zotweb/$@.md"; \
		cmp "$(TMP_DIR)/$@.html" "$(TEST_NORM_DIR)/pre-v2_11/$@.html"; \
	else \
		$(PANDOC) $(PANDOC_ARGS) \
			--metadata zotero-connector=zotweb \
			--metadata zotero-user-id="$(ZOTERO_USER_ID)" \
			--metadata zotero-api-key="$(ZOTERO_API_KEY)" \
			--lua-filter "$(SCRIPT)" --citeproc \
			--output "$(TMP_DIR)/$@.html" \
			"$(TEST_DATA_DIR)/zotweb/$@.md"; \
		cmp "$(TMP_DIR)/$@.html" "$(TEST_NORM_DIR)/$@.html"; \
	fi

%.1: %.md
	$(PANDOC) \ 
		--from markdown-smart --to man --standalone \
		--metadata $(notdir $*) \
		--metadata section=1 \
		--metadata date="$$(date '+%B %d, %Y')" \
		--output $@ $*.md
%.gz: %.1
	gzip $@

header:
	sh scripts/update-header.sh

ldoc: header
	ldoc -c ldoc/config.ld .

docs: header ldoc man/man1/pandoc-zotxt.lua.1.gz

.PHONY: docs header ldoc unit-tests test tmpdir \
        $(COMMON_TESTS) $(ZOTXT_TESTS) $(ZOTWEB_TESTS)
>>>>>>> 33193931
<|MERGE_RESOLUTION|>--- conflicted
+++ resolved
@@ -15,11 +15,7 @@
 # FILES
 # =====
 
-<<<<<<< HEAD
-SCRIPT		?= $(TEST_SCPT_DIR)/debug-wrapper.lua
-=======
 SCRIPT		?= $(TEST_SCPT_DIR)/test-wrapper.lua
->>>>>>> 33193931
 
 
 # PROGRAMMES
@@ -34,17 +30,12 @@
 # TARGETS
 # =======
 
-<<<<<<< HEAD
-DOCS		= $(wildcard $(TEST_DATA_DIR)/*.md)
-TESTS		= $(notdir $(DOCS:.md=))
-=======
 COMMON_DOCS	= $(wildcard $(TEST_DATA_DIR)/*.md)
 COMMON_TESTS	= $(notdir $(COMMON_DOCS:.md=))
 ZOTXT_DOCS	= $(wildcard $(TEST_DATA_DIR)/zotxt/*.md)
 ZOTXT_TESTS	= $(notdir $(ZOTXT_DOCS:.md=))
 ZOTWEB_DOCS	= $(wildcard $(TEST_DATA_DIR)/zotweb/*.md)
 ZOTWEB_TESTS	= $(notdir $(ZOTWEB_DOCS:.md=))
->>>>>>> 33193931
 
 
 # ZOTERO CREDENTIALS
@@ -57,11 +48,7 @@
 # TESTS
 # =====
 
-<<<<<<< HEAD
-test: tmpdir unit-tests $(TESTS)
-=======
 test: unit-tests $(COMMON_TESTS) $(ZOTXT_TESTS) $(ZOTWEB_TESTS)
->>>>>>> 33193931
 
 tmpdir:
 	$(MKDIR) -p "$(TMP_DIR)"
@@ -69,47 +56,6 @@
 
 unit-tests: tmpdir
 	[ -e share/lua/*/luaunit.lua ] || luarocks install --tree=. luaunit
-<<<<<<< HEAD
-	"$(PANDOC)" --quiet --lua-filter "$(TEST_SCPT_DIR)/unit-tests.lua" \
-		--from markdown --to plain -o /dev/null </dev/null
-
-$(TESTS): tmpdir
-	if "$(PANDOC)" --lua-filter "$(TEST_SCPT_DIR)/pre-v2_11.lua" \
-		--from markdown --to plain /dev/null; \
-	then \
-		"$(PANDOC)" --lua-filter "$(SCRIPT)" --filter pandoc-citeproc \
-			--verbose \
-			--metadata zotero-user-id="$(ZOTERO_USER_ID)" \
-			--metadata zotero-api-key="$(ZOTERO_API_KEY)" \
-			--output "$(TMP_DIR)/$@.html" "$(TEST_DATA_DIR)/$@.md"; \
-		cmp "$(TMP_DIR)/$@.html" "$(TEST_NORM_DIR)/pre-v2_11/$@.html"; \
-	else \
-		$(PANDOC) --lua-filter "$(SCRIPT)" --citeproc \
-			--verbose \
-			--metadata zotero-user-id="$(ZOTERO_USER_ID)" \
-			--metadata zotero-api-key="$(ZOTERO_API_KEY)" \
-			--output "$(TMP_DIR)/$@.html" "$(TEST_DATA_DIR)/$@.md"; \
-		cmp "$(TMP_DIR)/$@.html" "$(TEST_NORM_DIR)/$@.html"; \
-	fi
-
-header:
-	sh scripts/update-header.sh
-
-%.1: %.md
-	$(PANDOC) --output $@ --from markdown-smart --to man --standalone \
-		--metadata $(notdir $*) --metadata section=1 \
-		--metadata date="$$(date '+%B %d, %Y')" \
-		$*.md
-%.gz: %.1
-	gzip $@
-
-ldoc: header
-	ldoc -c ldoc/config.ld .
-
-docs: ldoc man/man1/pandoc-zotxt.lua.1.gz
-
-.PHONY: docs header ldoc unit-tests test tmpdir $(TESTS)
-=======
 	"$(PANDOC)" $(PANDOC_ARGS) \
 		--lua-filter "$(TEST_SCPT_DIR)/unit-tests.lua" \
 		--from markdown --to plain -o /dev/null </dev/null
@@ -201,5 +147,4 @@
 docs: header ldoc man/man1/pandoc-zotxt.lua.1.gz
 
 .PHONY: docs header ldoc unit-tests test tmpdir \
-        $(COMMON_TESTS) $(ZOTXT_TESTS) $(ZOTWEB_TESTS)
->>>>>>> 33193931
+        $(COMMON_TESTS) $(ZOTXT_TESTS) $(ZOTWEB_TESTS)