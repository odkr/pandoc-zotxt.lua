--- conflicted
+++ resolved
@@ -132,19 +132,9 @@
 
 warn -e "$SMSO" 'updating documentation ...'
 
-<<<<<<< HEAD
-git checkout docs
-git merge "$release_branch"
 make docs
 git add "$filter" man docs
 git commit --quiet --message='docs: updated.' || :
-git checkout "$release_branch"
-git merge docs
-=======
-make docs
-git add "$filter" man docs
-git commit --quiet --message='docs: updated.' || :
->>>>>>> 56c532c1
 
 warn -e "$SMSO" 'testing release ...'
 
